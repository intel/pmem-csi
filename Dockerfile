# CLEARLINUX_BASE and SWUPD_UPDATE_ARG can be used to make the build reproducible
# by choosing an image by its hash and updating to a certain version with -V:
# CLEAR_LINUX_BASE=clearlinux@sha256:b8e5d3b2576eb6d868f8d52e401f678c873264d349e469637f98ee2adf7b33d4
# SWUPD_UPDATE_ARG=-V 29970
#
# This is used on release branches before tagging a stable version. The master and devel
# branches default to using the latest Clear Linux.
ARG CLEAR_LINUX_BASE=clearlinux:latest
ARG SWUPD_UPDATE_ARG=

# Common base image for building PMEM-CSI:
# - up-to-date Clear Linux
# - ndctl installed
FROM ${CLEAR_LINUX_BASE} AS build
ARG CLEAR_LINUX_BASE
ARG SWUPD_UPDATE_ARG

ARG NDCTL_VERSION="68"
ARG NDCTL_CONFIGFLAGS="--disable-docs --without-systemd --without-bash"
ARG NDCTL_BUILD_DEPS="os-core-dev devpkg-util-linux devpkg-kmod devpkg-json-c"
ARG GO_VERSION="1.13.4"

#pull dependencies required for downloading and building libndctl
ARG CACHEBUST
RUN echo "Updating build image from ${CLEAR_LINUX_BASE} to ${SWUPD_UPDATE_ARG:-the latest release}."
RUN swupd update ${SWUPD_UPDATE_ARG} && swupd bundle-add ${NDCTL_BUILD_DEPS} c-basic && rm -rf /var/lib/swupd /var/tmp/swupd
RUN curl -L https://dl.google.com/go/go${GO_VERSION}.linux-amd64.tar.gz | tar -zxf - -C / && \
    mkdir -p /usr/local/bin/ && \
    for i in /go/bin/*; do ln -s $i /usr/local/bin/; done

WORKDIR /
RUN curl --fail --location --remote-name https://github.com/pmem/ndctl/archive/v${NDCTL_VERSION}.tar.gz
RUN tar zxvf v${NDCTL_VERSION}.tar.gz && mv ndctl-${NDCTL_VERSION} ndctl
WORKDIR /ndctl
RUN ./autogen.sh
# We install into /usr/local (keeps content separate from OS) but
# then symlink the .pc files to ensure that they are found without
# having to set PKG_CONFIG_PATH. The .pc file doesn't contain an -rpath
# and thus linked binaries do not find the shared libs unless we
# also symlink those.
RUN ./configure --prefix=/usr/local ${NDCTL_CONFIGFLAGS}
RUN make install && \
    ln -s /usr/local/lib/pkgconfig/libndctl.pc /usr/lib64/pkgconfig/ && \
    ln -s /usr/local/lib/pkgconfig/libdaxctl.pc /usr/lib64/pkgconfig/ && \
    for i in /usr/local/lib/lib*.so.*; do ln -s $i /usr/lib64; done

# The source archive has no license file. We link to the copy in GitHub instead.
RUN echo "For source code and licensing of ndctl, see https://github.com/pmem/ndctl/blob/v${NDCTL_VERSION}/COPYING" >/usr/local/lib/NDCTL.COPYING

# Clean image for deploying PMEM-CSI.
FROM ${CLEAR_LINUX_BASE} as runtime
ARG CLEAR_LINUX_BASE
ARG SWUPD_UPDATE_ARG
ARG BIN_SUFFIX
LABEL maintainers="Intel"
LABEL description="PMEM CSI Driver"

# update and install needed bundles:
# file - driver uses file utility to determine filesystem type
# xfsprogs - XFS filesystem utilities
# storge-utils - for lvm2 and ext4(e2fsprogs) utilities
ARG CACHEBUST
RUN echo "Updating runtime image from ${CLEAR_LINUX_BASE} to ${SWUPD_UPDATE_ARG:-the latest release}."
RUN swupd update ${SWUPD_UPDATE_ARG} && swupd bundle-add file xfsprogs storage-utils \
    $(if [ "$BIN_SUFFIX" = "-test" ]; then echo fio; fi) && \
    rm -rf /var/lib/swupd /var/tmp/swupd

# Image in which PMEM-CSI binaries get built.
FROM build as binaries

# build pmem-csi-driver
ARG VERSION="unknown"
ADD . /src/pmem-csi
ENV PKG_CONFIG_PATH=/usr/lib/pkgconfig/
WORKDIR /src/pmem-csi
ARG BIN_SUFFIX

# If "docker build" is invoked with the "vendor" directory correctly
# populated, then this argument can be set to -mod=vendor. "make
# build-images" does both automatically.
ARG GOFLAGS=

# Here we choose explicitly which binaries we want in the image and in
# which flavor (production or testing). The actual binary name in the
# image is going to be the same, to avoid unnecessary deployment
# differences.
RUN set -x && \
    make VERSION=${VERSION} pmem-csi-driver${BIN_SUFFIX} pmem-vgm${BIN_SUFFIX} pmem-ns-init${BIN_SUFFIX} pmem-csi-operator${BIN_SUFFIX} && \
    mkdir -p /usr/local/bin && \
    mv _output/pmem-csi-driver${BIN_SUFFIX} /usr/local/bin/pmem-csi-driver && \
    mv _output/pmem-vgm${BIN_SUFFIX} /usr/local/bin/pmem-vgm && \
    mv _output/pmem-ns-init${BIN_SUFFIX} /usr/local/bin/pmem-ns-init && \
<<<<<<< HEAD
    if [ "$BIN_SUFFIX" = "-test" ]; then GOOS=linux GO111MODULE=on \
        go build -o /usr/local/bin/pmem-dax-check ./test/cmd/pmem-dax-check; fi && \
=======
    mv _output/pmem-csi-operator${BIN_SUFFIX} /usr/local/bin/pmem-csi-operator && \
>>>>>>> 06103045
    mkdir -p /usr/local/share/package-licenses && \
    hack/copy-modules-license.sh /usr/local/share/package-licenses ./cmd/pmem-csi-driver ./cmd/pmem-vgm ./cmd/pmem-ns-init ./cmd/pmem-csi-operator && \
    cp /go/LICENSE /usr/local/share/package-licenses/go.LICENSE && \
    cp LICENSE /usr/local/share/package-licenses/PMEM-CSI.LICENSE

# The actual pmem-csi-driver image.
FROM runtime as pmem

# Move required binaries and libraries to clean container.
# All of our custom content is in /usr/local.
COPY --from=binaries /usr/local/lib/libndctl.so.* /usr/local/lib/
COPY --from=binaries /usr/local/lib/libdaxctl.so.* /usr/local/lib/
# We need to overwrite the system libs, hence -f here.
RUN for i in /usr/local/lib/lib*.so.*; do ln -fs $i /usr/lib64; done
COPY --from=binaries /usr/local/bin/pmem-* /usr/local/bin/
COPY --from=binaries /usr/local/share/package-licenses /usr/local/share/package-licenses
COPY --from=binaries /usr/local/lib/NDCTL.COPYING /usr/local/share/package-licenses/
# default lvm config uses lvmetad and throwing below warning for all lvm tools
# WARNING: Failed to connect to lvmetad. Falling back to device scanning.
# So, ask lvm not to use lvmetad
RUN mkdir -p /etc/lvm
RUN echo "global { use_lvmetad = 0 }" >> /etc/lvm/lvm.conf && \
    echo "activation { udev_sync = 0 udev_rules = 0 }" >> /etc/lvm/lvm.conf

ENV LD_LIBRARY_PATH=/usr/lib<|MERGE_RESOLUTION|>--- conflicted
+++ resolved
@@ -90,12 +90,9 @@
     mv _output/pmem-csi-driver${BIN_SUFFIX} /usr/local/bin/pmem-csi-driver && \
     mv _output/pmem-vgm${BIN_SUFFIX} /usr/local/bin/pmem-vgm && \
     mv _output/pmem-ns-init${BIN_SUFFIX} /usr/local/bin/pmem-ns-init && \
-<<<<<<< HEAD
+    mv _output/pmem-csi-operator${BIN_SUFFIX} /usr/local/bin/pmem-csi-operator && \
     if [ "$BIN_SUFFIX" = "-test" ]; then GOOS=linux GO111MODULE=on \
         go build -o /usr/local/bin/pmem-dax-check ./test/cmd/pmem-dax-check; fi && \
-=======
-    mv _output/pmem-csi-operator${BIN_SUFFIX} /usr/local/bin/pmem-csi-operator && \
->>>>>>> 06103045
     mkdir -p /usr/local/share/package-licenses && \
     hack/copy-modules-license.sh /usr/local/share/package-licenses ./cmd/pmem-csi-driver ./cmd/pmem-vgm ./cmd/pmem-ns-init ./cmd/pmem-csi-operator && \
     cp /go/LICENSE /usr/local/share/package-licenses/go.LICENSE && \
